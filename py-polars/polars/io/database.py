from __future__ import annotations

import polars as pl

import re
import sys
from importlib import import_module
from typing import TYPE_CHECKING, Any, Iterable, Sequence, TypedDict

from polars.convert import from_arrow
from polars.utils.deprecation import (
    deprecate_renamed_parameter,
    issue_deprecation_warning,
)

if TYPE_CHECKING:
    from types import TracebackType

    if sys.version_info >= (3, 11):
        from typing import Self
    else:
        from typing_extensions import Self

    from polars import DataFrame
<<<<<<< HEAD
    from polars.type_aliases import DbReadEngine
    from polars import LazyFrame
    from polars.type_aliases import SchemaDefinition
=======
    from polars.dependencies import pyarrow as pa
    from polars.type_aliases import ConnectionOrCursor, Cursor, DbReadEngine


class _DriverProperties_(TypedDict):
    fetch_all: str
    fetch_batches: str | None
    exact_batch_size: bool | None


_ARROW_DRIVER_REGISTRY_: dict[str, _DriverProperties_] = {
    "adbc_.*": {
        "fetch_all": "fetch_arrow_table",
        "fetch_batches": None,
        "exact_batch_size": None,
    },
    "databricks": {
        "fetch_all": "fetchall_arrow",
        "fetch_batches": "fetchmany_arrow",
        "exact_batch_size": True,
    },
    "snowflake": {
        "fetch_all": "fetch_arrow_all",
        "fetch_batches": "fetch_arrow_batches",
        "exact_batch_size": False,
    },
    "turbodbc": {
        "fetch_all": "fetchallarrow",
        "fetch_batches": "fetcharrowbatches",
        "exact_batch_size": False,
    },
}


class ConnectionExecutor:
    """Abstraction for querying databases with user-supplied connection objects."""

    acquired_cursor = False

    def __init__(self, connection: ConnectionOrCursor) -> None:
        self.driver = type(connection).__module__.split(".", 1)[0].lower()
        self.cursor = self._normalise_cursor(connection)
        self.result: Any = None

    def __enter__(self) -> Self:
        return self

    def __exit__(
        self,
        exc_type: type[BaseException] | None,
        exc_val: BaseException | None,
        exc_tb: TracebackType | None,
    ) -> None:
        # iif we created it, close the cursor (NOT the connection)
        if self.acquired_cursor:
            self.cursor.close()

    def __repr__(self) -> str:
        return f"<{type(self).__name__} module={self.driver!r}>"

    def _normalise_cursor(self, conn: ConnectionOrCursor) -> Cursor:
        """Normalise a connection object such that we have the query executor."""
        if self.driver == "sqlalchemy" and type(conn).__name__ == "Engine":
            # sqlalchemy engine; direct use is deprecated, so get the connection
            self.acquired_cursor = True
            return conn.connect()  # type: ignore[union-attr]
        elif hasattr(conn, "cursor"):
            # connection has a dedicated cursor; prefer over direct execute
            cursor = cursor() if callable(cursor := conn.cursor) else cursor
            self.acquired_cursor = True
            return cursor
        elif hasattr(conn, "execute"):
            # can execute directly (given cursor, sqlalchemy connection, etc)
            return conn  # type: ignore[return-value]

        raise TypeError(
            f"Unrecognised connection {conn!r}; unable to find 'execute' method"
        )

    @staticmethod
    def _fetch_arrow(
        result: Cursor, fetch_method: str, batch_size: int | None
    ) -> Iterable[pa.RecordBatch | pa.Table]:
        """Iterate over the result set, fetching arrow data in batches."""
        size = (batch_size,) if batch_size else ()
        while result:  # type: ignore[truthy-bool]
            result = getattr(result, fetch_method)(*size)
            yield result

    @staticmethod
    def _fetchall_rows(result: Cursor) -> Iterable[Sequence[Any]]:
        """Fetch row data in a single call, returning the complete result set."""
        rows = result.fetchall()
        return (
            [tuple(row) for row in rows]
            if rows and not isinstance(rows[0], (list, tuple))
            else rows
        )

    def _fetchmany_rows(
        self, result: Cursor, batch_size: int | None
    ) -> Iterable[Sequence[Any]]:
        """Fetch row data incrementally, yielding over the complete result set."""
        while True:
            rows = result.fetchmany(batch_size)
            if not rows:
                break
            elif not isinstance(rows[0], (list, tuple)):
                for row in rows:
                    yield tuple(row)
            else:
                yield from rows

    def _from_arrow(self, batch_size: int | None) -> DataFrame | None:
        """Return resultset data in Arrow format for frame init."""
        from polars import DataFrame

        for driver, driver_properties in _ARROW_DRIVER_REGISTRY_.items():
            if re.match(f"^{driver}$", self.driver):
                size = batch_size if driver_properties["exact_batch_size"] else None
                fetch_batches = driver_properties["fetch_batches"]
                return DataFrame(
                    self._fetch_arrow(self.result, fetch_batches, size)
                    if batch_size and fetch_batches is not None
                    else getattr(self.result, driver_properties["fetch_all"])()
                )

        if self.driver == "duckdb":
            exec_kwargs = {"rows_per_batch": batch_size} if batch_size else {}
            return DataFrame(self.result.arrow(**exec_kwargs))

        return None

    def _from_rows(self, batch_size: int | None) -> DataFrame | None:
        """Return resultset data row-wise for frame init."""
        from polars import DataFrame

        if hasattr(self.result, "fetchall"):
            description = (
                self.result.cursor.description
                if self.driver == "sqlalchemy"
                else self.result.description
            )
            column_names = [desc[0] for desc in description]
            return DataFrame(
                data=(
                    self._fetchall_rows(self.result)
                    if not batch_size
                    else self._fetchmany_rows(self.result, batch_size)
                ),
                schema=column_names,
                orient="row",
            )
        return None

    def execute(self, query: str) -> Self:
        """Execute a query and reference the result set data."""
        if self.driver == "sqlalchemy":
            from sqlalchemy.sql import text

            query = text(query)  # type: ignore[assignment]

        if (result := self.cursor.execute(query)) is None:
            result = self.cursor  # some cursors execute in-place

        self.result = result
        return self

    def to_frame(self, batch_size: int | None = None) -> DataFrame:
        """
        Convert the result set to a DataFrame.

        Wherever possible we try to return arrow-native data directly; only
        fall back to initialising with row-level data if no other option.
        """
        if self.result is None:
            raise RuntimeError("Cannot return a frame before executing a query")

        for frame_init in (
            self._from_arrow,  # init from arrow-native data (most efficient option)
            self._from_rows,  # row-wise fallback covering sqlalchemy, dbapi2, pyodbc
        ):
            frame = frame_init(batch_size)
            if frame is not None:
                return frame

        raise NotImplementedError(
            f"Currently no support for {self.driver!r} connection {self.cursor!r}"
        )
>>>>>>> efa2641a


@deprecate_renamed_parameter("connection_uri", "connection", version="0.18.9")
def read_database(  # noqa: D417
    query: str,
    connection: ConnectionOrCursor,
    batch_size: int | None = None,
    **kwargs: Any,
) -> DataFrame:
    """
    Read the results of a SQL query into a DataFrame, given a connection object.

    Parameters
    ----------
    query
        String SQL query to execute.
    connection
        An instantiated connection (or cursor/client object) that the query can be
        executed against.
    batch_size
        The number of rows to fetch each time as data is collected; if this option is
        supported by the backend it will be passed to the underlying query execution
        method (if the backend does not have such support it is ignored without error).

    Notes
    -----
    This function supports a wide range of native database drivers (ranging from SQLite
    to Snowflake), as well as libraries such as ADBC, SQLAlchemy and various flavours
    of ODBC. If the backend supports returning Arrow data directly then this facility
    will be used to efficiently instantiate the DataFrame; otherwise, the DataFrame
    is initialised from row-wise data.

    See Also
    --------
    read_database_uri : Create a DataFrame from a SQL query using a URI string.

    Examples
    --------
    Instantiate a DataFrame from a SQL query against a user-supplied connection:

    >>> df = pl.read_database(
    ...     query="SELECT * FROM test_data",
    ...     connection=conn,
    ... )  # doctest: +SKIP

    """
    if isinstance(connection, str):
        issue_deprecation_warning(
            message="Use of a string URI with 'read_database' is deprecated; use 'read_database_uri' instead",
            version="0.19.0",
        )
        return read_database_uri(query, uri=connection, **kwargs)
    elif kwargs:
        raise ValueError(
            f"'read_database' does not support arbitrary **kwargs: found {kwargs!r}"
        )

    with ConnectionExecutor(connection) as cx:
        return cx.execute(query).to_frame(batch_size)


def read_database_uri(
    query: list[str] | str,
    uri: str,
    *,
    partition_on: str | None = None,
    partition_range: tuple[int, int] | None = None,
    partition_num: int | None = None,
    protocol: str | None = None,
    engine: DbReadEngine | None = None,
) -> DataFrame:
    """
    Read the results of a SQL query into a DataFrame, given a URI.

    Parameters
    ----------
    query
        Raw SQL query (or queries).
    uri
        A connectorx or ADBC connection URI string that starts with the backend's
        driver name, for example:

        * "postgresql://user:pass@server:port/database"
        * "snowflake://user:pass@account/database/schema?warehouse=warehouse&role=role"
    partition_on
        The column on which to partition the result (connectorx).
    partition_range
        The value range of the partition column (connectorx).
    partition_num
        How many partitions to generate (connectorx).
    protocol
        Backend-specific transfer protocol directive (connectorx); see connectorx
        documentation for more details.
    engine : {'connectorx', 'adbc'}
        Selects the engine used for reading the database (defaulting to connectorx):

        * ``'connectorx'``
          Supports a range of databases, such as PostgreSQL, Redshift, MySQL, MariaDB,
          Clickhouse, Oracle, BigQuery, SQL Server, and so on. For an up-to-date list
          please see the connectorx docs:

          * https://github.com/sfu-db/connector-x#supported-sources--destinations

        * ``'adbc'``
          Currently there is limited support for this engine, with a relatively small
          number of drivers available, most of which are still in development. For
          an up-to-date list of drivers please see the ADBC docs:

          * https://arrow.apache.org/adbc/

    Notes
    -----
    For ``connectorx``, ensure that you have ``connectorx>=0.3.1``. The documentation
    is available `here <https://sfu-db.github.io/connector-x/intro.html>`_.

    For ``adbc`` you will need to have installed ``pyarrow`` and the ADBC driver associated
    with the backend you are connecting to, eg: ``adbc-driver-postgresql``.

    See Also
    --------
    read_database : Create a DataFrame from a SQL query using a connection object.

    Examples
    --------
    Create a DataFrame from a SQL query using a single thread:

    >>> uri = "postgresql://username:password@server:port/database"
    >>> query = "SELECT * FROM lineitem"
    >>> pl.read_database_uri(query, uri)  # doctest: +SKIP

    Create a DataFrame in parallel using 10 threads by automatically partitioning
    the provided SQL on the partition column:

    >>> uri = "postgresql://username:password@server:port/database"
    >>> query = "SELECT * FROM lineitem"
    >>> pl.read_database_uri(
    ...     query,
    ...     uri,
    ...     partition_on="partition_col",
    ...     partition_num=10,
    ...     engine="connectorx",
    ... )  # doctest: +SKIP

    Create a DataFrame in parallel using 2 threads by explicitly providing two
    SQL queries:

    >>> uri = "postgresql://username:password@server:port/database"
    >>> queries = [
    ...     "SELECT * FROM lineitem WHERE partition_col <= 10",
    ...     "SELECT * FROM lineitem WHERE partition_col > 10",
    ... ]
    >>> pl.read_database_uri(queries, uri, engine="connectorx")  # doctest: +SKIP

    Read data from Snowflake using the ADBC driver:

    >>> df = pl.read_database_uri(
    ...     "SELECT * FROM test_table",
    ...     "snowflake://user:pass@company-org/testdb/public?warehouse=test&role=myrole",
    ...     engine="adbc",
    ... )  # doctest: +SKIP

    """  # noqa: W505
    if not isinstance(uri, str):
        raise TypeError(
            f"expected connection to be a URI string; found {type(uri).__name__!r}"
        )
    elif engine is None:
        engine = "connectorx"

    if engine == "connectorx":
        return _read_sql_connectorx(
            query,
            connection_uri=uri,
            partition_on=partition_on,
            partition_range=partition_range,
            partition_num=partition_num,
            protocol=protocol,
        )
    elif engine == "adbc":
        if not isinstance(query, str):
            raise ValueError("only a single SQL query string is accepted for adbc")
        return _read_sql_adbc(query, uri)
    else:
        raise ValueError(
            f"engine must be one of {{'connectorx', 'adbc'}}, got {engine!r}"
        )


def _read_sql_connectorx(
    query: str | list[str],
    connection_uri: str,
    partition_on: str | None = None,
    partition_range: tuple[int, int] | None = None,
    partition_num: int | None = None,
    protocol: str | None = None,
) -> DataFrame:
    try:
        import connectorx as cx
    except ModuleNotFoundError:
        raise ModuleNotFoundError(
            "connectorx is not installed"
            "\n\nPlease run `pip install connectorx>=0.3.2`."
        ) from None

    tbl = cx.read_sql(
        conn=connection_uri,
        query=query,
        return_type="arrow2",
        partition_on=partition_on,
        partition_range=partition_range,
        partition_num=partition_num,
        protocol=protocol,
    )
    return from_arrow(tbl)  # type: ignore[return-value]


def _read_sql_adbc(query: str, connection_uri: str) -> DataFrame:
    with _open_adbc_connection(connection_uri) as conn, conn.cursor() as cursor:
        cursor.execute(query)
        tbl = cursor.fetch_arrow_table()
    return from_arrow(tbl)  # type: ignore[return-value]


def _open_adbc_connection(connection_uri: str) -> Any:
    driver_name = connection_uri.split(":", 1)[0].lower()

    # map uri prefix to module when not 1:1
    module_suffix_map: dict[str, str] = {
        "postgres": "postgresql",
    }
    try:
        module_suffix = module_suffix_map.get(driver_name, driver_name)
        module_name = f"adbc_driver_{module_suffix}.dbapi"
        import_module(module_name)
        adbc_driver = sys.modules[module_name]
    except ImportError:
        raise ModuleNotFoundError(
            f"ADBC {driver_name} driver not detected"
            "\n\nIf ADBC supports this database, please run:"
            " `pip install adbc-driver-{driver_name} pyarrow`"
        ) from None

    # some backends require the driver name to be stripped from the URI
    if driver_name in ("sqlite", "snowflake"):
        connection_uri = re.sub(f"^{driver_name}:/{{,3}}", "", connection_uri)

    return adbc_driver.connect(connection_uri)

def _get_schema(
    table: str,
    connection_uri,
) -> SchemaDefinition :
    query = f"""
    SELECT *
    FROM {table}
    LIMIT 0 OFFSET 0
    """
    
    dataframe = pl.read_database(query=query, connection_uri=connection_uri)
    return dataframe.schema

def scan_database(
    table: str = None,
    connection_uri = None,
    schema: SchemaDefinition | None = None,
) -> LazyFrame:
    if schema is None:
        schema = _get_schema(table, connection_uri)
    return pl.LazyFrame(schema=schema)

<|MERGE_RESOLUTION|>--- conflicted
+++ resolved
@@ -21,12 +21,7 @@
     else:
         from typing_extensions import Self
 
-    from polars import DataFrame
-<<<<<<< HEAD
-    from polars.type_aliases import DbReadEngine
-    from polars import LazyFrame
-    from polars.type_aliases import SchemaDefinition
-=======
+    from polars import DataFrame, LazyFrame
     from polars.dependencies import pyarrow as pa
     from polars.type_aliases import ConnectionOrCursor, Cursor, DbReadEngine
 
@@ -216,7 +211,8 @@
         raise NotImplementedError(
             f"Currently no support for {self.driver!r} connection {self.cursor!r}"
         )
->>>>>>> efa2641a
+    from polars import LazyFrame
+    from polars.type_aliases import SchemaDefinition
 
 
 @deprecate_renamed_parameter("connection_uri", "connection", version="0.18.9")
