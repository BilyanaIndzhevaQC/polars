use std::hash::{Hash, Hasher};

#[cfg(feature = "temporal")]
use polars_core::export::chrono::{Duration as ChronoDuration, NaiveDate, NaiveDateTime};
use polars_core::prelude::*;
use std::fmt;
#[cfg(feature = "serde")]
use serde::{Deserialize, Serialize};

use crate::prelude::*;

#[derive(Clone, PartialEq)]
#[cfg_attr(feature = "serde", derive(Serialize, Deserialize))]
pub enum LiteralValue {
    Null,
    /// A binary true or false.
    Boolean(bool),
    /// A UTF8 encoded string type.
    Utf8(String),
    /// A raw binary array
    Binary(Vec<u8>),
    /// An unsigned 8-bit integer number.
    #[cfg(feature = "dtype-u8")]
    UInt8(u8),
    /// An unsigned 16-bit integer number.
    #[cfg(feature = "dtype-u16")]
    UInt16(u16),
    /// An unsigned 32-bit integer number.
    UInt32(u32),
    /// An unsigned 64-bit integer number.
    UInt64(u64),
    /// An 8-bit integer number.
    #[cfg(feature = "dtype-i8")]
    Int8(i8),
    /// A 16-bit integer number.
    #[cfg(feature = "dtype-i16")]
    Int16(i16),
    /// A 32-bit integer number.
    Int32(i32),
    /// A 64-bit integer number.
    Int64(i64),
    /// A 32-bit floating point number.
    Float32(f32),
    /// A 64-bit floating point number.
    Float64(f64),
    Range {
        low: i64,
        high: i64,
        data_type: DataType,
    },
    #[cfg(feature = "dtype-date")]
    Date(i32),
    #[cfg(feature = "dtype-datetime")]
    DateTime(i64, TimeUnit, Option<TimeZone>),
    #[cfg(feature = "dtype-duration")]
    Duration(i64, TimeUnit),
    #[cfg(feature = "dtype-time")]
    Time(i64),
    Series(SpecialEq<Series>),
}

impl LiteralValue {
    pub(crate) fn is_float(&self) -> bool {
        matches!(self, LiteralValue::Float32(_) | LiteralValue::Float64(_))
    }

    pub fn to_anyvalue(&self) -> Option<AnyValue> {
        use LiteralValue::*;
        let av = match self {
            Null => AnyValue::Null,
            Boolean(v) => AnyValue::Boolean(*v),
            #[cfg(feature = "dtype-u8")]
            UInt8(v) => AnyValue::UInt8(*v),
            #[cfg(feature = "dtype-u16")]
            UInt16(v) => AnyValue::UInt16(*v),
            UInt32(v) => AnyValue::UInt32(*v),
            UInt64(v) => AnyValue::UInt64(*v),
            #[cfg(feature = "dtype-i8")]
            Int8(v) => AnyValue::Int8(*v),
            #[cfg(feature = "dtype-i16")]
            Int16(v) => AnyValue::Int16(*v),
            Int32(v) => AnyValue::Int32(*v),
            Int64(v) => AnyValue::Int64(*v),
            Float32(v) => AnyValue::Float32(*v),
            Float64(v) => AnyValue::Float64(*v),
            Utf8(v) => AnyValue::Utf8(v),
            #[cfg(feature = "dtype-duration")]
            Duration(v, tu) => AnyValue::Duration(*v, *tu),
            #[cfg(feature = "dtype-date")]
            Date(v) => AnyValue::Date(*v),
            #[cfg(feature = "dtype-datetime")]
            DateTime(v, tu, tz) => AnyValue::Datetime(*v, *tu, tz),
            #[cfg(feature = "dtype-time")]
            Time(v) => AnyValue::Time(*v),
            _ => return None,
        };
        Some(av)
    }

    /// Getter for the `DataType` of the value
    pub fn get_datatype(&self) -> DataType {
        match self {
            LiteralValue::Boolean(_) => DataType::Boolean,
            #[cfg(feature = "dtype-u8")]
            LiteralValue::UInt8(_) => DataType::UInt8,
            #[cfg(feature = "dtype-u16")]
            LiteralValue::UInt16(_) => DataType::UInt16,
            LiteralValue::UInt32(_) => DataType::UInt32,
            LiteralValue::UInt64(_) => DataType::UInt64,
            #[cfg(feature = "dtype-i8")]
            LiteralValue::Int8(_) => DataType::Int8,
            #[cfg(feature = "dtype-i16")]
            LiteralValue::Int16(_) => DataType::Int16,
            LiteralValue::Int32(_) => DataType::Int32,
            LiteralValue::Int64(_) => DataType::Int64,
            LiteralValue::Float32(_) => DataType::Float32,
            LiteralValue::Float64(_) => DataType::Float64,
            LiteralValue::Utf8(_) => DataType::Utf8,
            LiteralValue::Binary(_) => DataType::Binary,
            LiteralValue::Range { data_type, .. } => data_type.clone(),
            #[cfg(all(feature = "temporal", feature = "dtype-date"))]
            LiteralValue::Date(_) => DataType::Date,
            #[cfg(all(feature = "temporal", feature = "dtype-datetime"))]
            LiteralValue::DateTime(_, tu, tz) => DataType::Datetime(*tu, tz.clone()),
            #[cfg(all(feature = "temporal", feature = "dtype-duration"))]
            LiteralValue::Duration(_, tu) => DataType::Duration(*tu),
            LiteralValue::Series(s) => s.dtype().clone(),
            LiteralValue::Null => DataType::Null,
            #[cfg(feature = "dtype-time")]
            LiteralValue::Time(_) => DataType::Time,
        }
    }
}

pub trait Literal {
    /// [Literal](Expr::Literal) expression.
    fn lit(self) -> Expr;
}

impl Literal for String {
    fn lit(self) -> Expr {
        Expr::Literal(LiteralValue::Utf8(self))
    }
}

impl<'a> Literal for &'a str {
    fn lit(self) -> Expr {
        Expr::Literal(LiteralValue::Utf8(self.to_owned()))
    }
}

impl Literal for Vec<u8> {
    fn lit(self) -> Expr {
        Expr::Literal(LiteralValue::Binary(self))
    }
}

impl<'a> Literal for &'a [u8] {
    fn lit(self) -> Expr {
        Expr::Literal(LiteralValue::Binary(self.to_vec()))
    }
}

impl TryFrom<AnyValue<'_>> for LiteralValue {
    type Error = PolarsError;
    fn try_from(value: AnyValue) -> PolarsResult<Self> {
        match value {
            AnyValue::Null => Ok(Self::Null),
            AnyValue::Boolean(b) => Ok(Self::Boolean(b)),
            AnyValue::Utf8(s) => Ok(Self::Utf8(s.to_string())),
            AnyValue::Binary(b) => Ok(Self::Binary(b.to_vec())),
            #[cfg(feature = "dtype-u8")]
            AnyValue::UInt8(u) => Ok(Self::UInt8(u)),
            #[cfg(feature = "dtype-u16")]
            AnyValue::UInt16(u) => Ok(Self::UInt16(u)),
            AnyValue::UInt32(u) => Ok(Self::UInt32(u)),
            AnyValue::UInt64(u) => Ok(Self::UInt64(u)),
            #[cfg(feature = "dtype-i8")]
            AnyValue::Int8(i) => Ok(Self::Int8(i)),
            #[cfg(feature = "dtype-i16")]
            AnyValue::Int16(i) => Ok(Self::Int16(i)),
            AnyValue::Int32(i) => Ok(Self::Int32(i)),
            AnyValue::Int64(i) => Ok(Self::Int64(i)),
            AnyValue::Float32(f) => Ok(Self::Float32(f)),
            AnyValue::Float64(f) => Ok(Self::Float64(f)),
            #[cfg(all(feature = "temporal", feature = "dtype-datetime"))]
            AnyValue::Date(v) => Ok(LiteralValue::Date(v)),
            #[cfg(all(feature = "temporal", feature = "dtype-datetime"))]
            AnyValue::Datetime(value, tu, tz) => Ok(LiteralValue::DateTime(value, tu, tz.clone())),
            #[cfg(all(feature = "temporal", feature = "dtype-duration"))]
            AnyValue::Duration(value, tu) => Ok(LiteralValue::Duration(value, tu)),
            #[cfg(all(feature = "temporal", feature = "dtype-datetime"))]
            AnyValue::Time(v) => Ok(LiteralValue::Time(v)),
            AnyValue::List(l) => Ok(Self::Series(SpecialEq::new(l))),
            AnyValue::Utf8Owned(o) => Ok(Self::Utf8(o.into())),
            #[cfg(feature = "dtype-categorical")]
            AnyValue::Categorical(c, rev_mapping, arr) => {
                if arr.is_null() {
                    Ok(Self::Utf8(rev_mapping.get(c).to_string()))
                } else {
                    unsafe {
                        Ok(Self::Utf8(
                            arr.deref_unchecked().value(c as usize).to_string(),
                        ))
                    }
                }
            },
            v => polars_bail!(
                ComputeError: "cannot convert any-value {:?} to literal", v
            ),
        }
    }
}

macro_rules! make_literal {
    ($TYPE:ty, $SCALAR:ident) => {
        impl Literal for $TYPE {
            fn lit(self) -> Expr {
                Expr::Literal(LiteralValue::$SCALAR(self))
            }
        }
    };
}

make_literal!(bool, Boolean);
make_literal!(f32, Float32);
make_literal!(f64, Float64);
#[cfg(feature = "dtype-i8")]
make_literal!(i8, Int8);
#[cfg(feature = "dtype-i16")]
make_literal!(i16, Int16);
make_literal!(i32, Int32);
make_literal!(i64, Int64);
#[cfg(feature = "dtype-u8")]
make_literal!(u8, UInt8);
#[cfg(feature = "dtype-u16")]
make_literal!(u16, UInt16);
make_literal!(u32, UInt32);
make_literal!(u64, UInt64);

/// The literal Null
pub struct Null {}
pub const NULL: Null = Null {};

impl Literal for Null {
    fn lit(self) -> Expr {
        Expr::Literal(LiteralValue::Null)
    }
}

#[cfg(all(feature = "temporal", feature = "dtype-datetime"))]
impl Literal for NaiveDateTime {
    fn lit(self) -> Expr {
        if in_nanoseconds_window(&self) {
            Expr::Literal(LiteralValue::DateTime(
                self.timestamp_nanos(),
                TimeUnit::Nanoseconds,
                None,
            ))
        } else {
            Expr::Literal(LiteralValue::DateTime(
                self.timestamp_micros(),
                TimeUnit::Microseconds,
                None,
            ))
        }
    }
}

#[cfg(all(feature = "temporal", feature = "dtype-duration"))]
impl Literal for ChronoDuration {
    fn lit(self) -> Expr {
        if let Some(value) = self.num_nanoseconds() {
            Expr::Literal(LiteralValue::Duration(value, TimeUnit::Nanoseconds))
        } else {
            Expr::Literal(LiteralValue::Duration(
                self.num_microseconds().unwrap(),
                TimeUnit::Microseconds,
            ))
        }
    }
}

#[cfg(all(feature = "temporal", feature = "dtype-datetime"))]
impl Literal for NaiveDate {
    fn lit(self) -> Expr {
        self.and_hms_opt(0, 0, 0).unwrap().lit()
    }
}

impl Literal for Series {
    fn lit(self) -> Expr {
        Expr::Literal(LiteralValue::Series(SpecialEq::new(self)))
    }
}

impl Literal for LiteralValue {
    fn lit(self) -> Expr {
        Expr::Literal(self)
    }
}

/// Create a Literal Expression from `L`. A literal expression behaves like a column that contains a single distinct
/// value.
///
/// The column is automatically of the "correct" length to make the operations work. Often this is determined by the
/// length of the `LazyFrame` it is being used with. For instance, `lazy_df.with_column(lit(5).alias("five"))` creates a
/// new column named "five" that is the length of the Dataframe (at the time `collect` is called), where every value in
/// the column is `5`.
pub fn lit<L: Literal>(t: L) -> Expr {
    t.lit()
}

<<<<<<< HEAD
impl fmt::Display for LiteralValue {
    fn fmt(&self, f: &mut fmt::Formatter) -> fmt::Result {
        match self {
            LiteralValue::Null => write!(f, ""),
            LiteralValue::Boolean(v) => write!(f, "{}", v),
            LiteralValue::UInt8(v) => write!(f, "{}", v),
            LiteralValue::UInt16(v) => write!(f, "{}", v),
            LiteralValue::UInt32(v) => write!(f, "{}", v),
            LiteralValue::UInt64(v) => write!(f, "{}", v),
            LiteralValue::Int8(v) => write!(f, "{}", v),
            LiteralValue::Int16(v) => write!(f, "{}", v),
            LiteralValue::Int32(v) => write!(f, "{}", v),
            LiteralValue::Int64(v) => write!(f, "{}", v),
            LiteralValue::Float32(v) => write!(f, "{}", v),
            LiteralValue::Float64(v) => write!(f, "{}", v),
            LiteralValue::Utf8(v) => write!(f, "{}", v),
            LiteralValue::Duration(v, tu) => write!(f, "{}-{}", v, tu), //to fix
            LiteralValue::Date(v) => write!(f, "{}", v),
            LiteralValue::DateTime(v, tu, tz) => write!(f, "{}", v), //to fix
            LiteralValue::Time(v) => write!(f, "{}", v),
            // LiteralValue::Binary(v) => write!(f, "{}", v),
            // LiteralValue::Range {
            //     low: i64,
            //     high: i64,
            //     data_type: DataType,
            // } => write!(f, "{}-{}", low, high), //to fix
            // LiteralValue::Series(v) => write!(f, "{}", v), //to fix
            _ => write!(f, ""),
=======
impl Hash for LiteralValue {
    fn hash<H: Hasher>(&self, state: &mut H) {
        if let Some(v) = self.to_anyvalue() {
            v.hash_impl(state, true)
        } else {
            0.hash(state)
>>>>>>> efa2641a
        }
    }
}<|MERGE_RESOLUTION|>--- conflicted
+++ resolved
@@ -311,7 +311,16 @@
     t.lit()
 }
 
-<<<<<<< HEAD
+impl Hash for LiteralValue {
+    fn hash<H: Hasher>(&self, state: &mut H) {
+        if let Some(v) = self.to_anyvalue() {
+            v.hash_impl(state, true)
+        } else {
+            0.hash(state)
+        }
+    }
+}
+
 impl fmt::Display for LiteralValue {
     fn fmt(&self, f: &mut fmt::Formatter) -> fmt::Result {
         match self {
@@ -340,14 +349,6 @@
             // } => write!(f, "{}-{}", low, high), //to fix
             // LiteralValue::Series(v) => write!(f, "{}", v), //to fix
             _ => write!(f, ""),
-=======
-impl Hash for LiteralValue {
-    fn hash<H: Hasher>(&self, state: &mut H) {
-        if let Some(v) = self.to_anyvalue() {
-            v.hash_impl(state, true)
-        } else {
-            0.hash(state)
->>>>>>> efa2641a
         }
     }
 }